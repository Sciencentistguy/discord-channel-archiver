[package]
name = "discord-channel-archiver"
version = "0.4.0"
authors = ["Jamie Quigley <jamie@quigley.xyz>"]
edition = "2021"

# See more keys and their definitions at https://doc.rust-lang.org/cargo/reference/manifest.html

[dependencies]
chrono = "0.4.19"
futures = "0.3.21"
regex = "1.5.5"
reqwest = { version = "0.11.10", features = ["json", "rustls-tls"] }
serde = "1.0.137"
serde_json = "1.0.81"
clap = { version = "3.1.17", features = ["derive"] }
tokio = {version = "1.18.1", features = ["macros", "rt-multi-thread"]}
once_cell = "1.10.0"
liquid = "0.26.0"
thiserror = "1.0.31"
<<<<<<< HEAD
tracing = "0.1.34"
tracing-subscriber = { version = "0.3.11", features = ["env-filter"] }
=======
tracing = "0.1.35"
tracing-subscriber = "0.3.11"
>>>>>>> aff86726
indoc = "1.0.6"

[dependencies.serenity]
default-features=false
features=["client", "gateway", "rustls_backend", "model", "cache", "unstable_discord_api"]
version = "0.11.1"

[profile.release]
debug = true
<|MERGE_RESOLUTION|>--- conflicted
+++ resolved
@@ -9,28 +9,23 @@
 [dependencies]
 chrono = "0.4.19"
 futures = "0.3.21"
-regex = "1.5.5"
+regex = "1.5.6"
 reqwest = { version = "0.11.10", features = ["json", "rustls-tls"] }
 serde = "1.0.137"
 serde_json = "1.0.81"
-clap = { version = "3.1.17", features = ["derive"] }
-tokio = {version = "1.18.1", features = ["macros", "rt-multi-thread"]}
-once_cell = "1.10.0"
+clap = { version = "3.1.18", features = ["derive"] }
+tokio = {version = "1.19.2", features = ["macros", "rt-multi-thread"]}
+once_cell = "1.12.0"
 liquid = "0.26.0"
 thiserror = "1.0.31"
-<<<<<<< HEAD
-tracing = "0.1.34"
+tracing = "0.1.35"
 tracing-subscriber = { version = "0.3.11", features = ["env-filter"] }
-=======
-tracing = "0.1.35"
-tracing-subscriber = "0.3.11"
->>>>>>> aff86726
 indoc = "1.0.6"
 
 [dependencies.serenity]
 default-features=false
 features=["client", "gateway", "rustls_backend", "model", "cache", "unstable_discord_api"]
-version = "0.11.1"
+version = "0.11.2"
 
 [profile.release]
 debug = true
